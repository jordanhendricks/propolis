--- conflicted
+++ resolved
@@ -8,34 +8,6 @@
 // Pull in `assert_matches` for tests
 #![cfg_attr(test, feature(assert_matches))]
 
-<<<<<<< HEAD
-// Define probe macros prior to module imports below.
-#[usdt::provider]
-mod propolis {
-    fn pio_in(port: u16, bytes: u8, value: u32, was_handled: u8) {}
-    fn pio_out(port: u16, bytes: u8, value: u32, was_handled: u8) {}
-    fn mmio_read(addr: u64, bytes: u8, value: u64, was_handled: u8) {}
-    fn mmio_write(addr: u64, bytes: u8, value: u64, was_handled: u8) {}
-
-    fn vm_entry(vcpuid: u32) {}
-
-    fn vm_exit(vcpuid: u32, rip: u64, code: u32) {}
-
-    fn nvme_read_enqueue(cid: u16, slba: u64, nlb: u16) {}
-    fn nvme_read_complete(cid: u16) {}
-
-    fn nvme_write_enqueue(cid: u16, slba: u64, nlb: u16) {}
-    fn nvme_write_complete(cid: u16) {}
-
-    fn virtio_vq_notify(virtio_dev_addr: u64, virtqueue_id: u16) {}
-    fn virtio_vq_pop(cq_addr: u64, avail_idx: u16) {}
-    fn virtio_vq_push(vq_addr: u64, used_idx: u16, used_len: u32) {}
-
-    fn p9fs_cfg_read() {}
-}
-
-=======
->>>>>>> 38141ff7
 pub extern crate bhyve_api;
 pub extern crate usdt;
 #[macro_use]
@@ -77,15 +49,9 @@
         let ctx = sctx.dispctx();
         let mctx = &ctx.mctx;
 
-<<<<<<< HEAD
-        propolis::vm_entry!(|| (vcpu.cpuid() as u32));
-        let exit = vcpu.run(&next_entry).unwrap();
-        propolis::vm_exit!(|| (
-=======
         probes::vm_entry!(|| (vcpu.cpuid() as u32));
         let exit = vcpu.run(&next_entry).unwrap();
         probes::vm_exit!(|| (
->>>>>>> 38141ff7
             vcpu.cpuid() as u32,
             exit.rip,
             exit.kind.code() as u32
