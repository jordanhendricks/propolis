use std::sync::{Arc, Mutex};

use crate::common::*;
use crate::dispatch::DispCtx;
use crate::util::aspace::ASpace;
use crate::propolis;
pub use crate::util::aspace::{Error, Result};

use byteorder::{ByteOrder, LE};

#[usdt::provider(provider = "propolis")]
mod probes {
    fn pio_in(port: u16, bytes: u8, value: u32, was_handled: u8) {}
    fn pio_out(port: u16, bytes: u8, value: u32, was_handled: u8) {}
}

pub type PioFn = dyn Fn(u16, RWOp<'_, '_>, &DispCtx) + Send + Sync + 'static;

/// Port IO bus.
pub struct PioBus {
    map: Mutex<ASpace<Arc<PioFn>>>,
}

impl PioBus {
    pub fn new() -> Self {
        Self { map: Mutex::new(ASpace::new(0, u16::MAX as usize)) }
    }

    pub fn register(
        &self,
        start: u16,
        len: u16,
        func: Arc<PioFn>,
    ) -> Result<()> {
        self.map.lock().unwrap().register(start as usize, len as usize, func)
    }
    pub fn unregister(&self, start: u16) -> Result<()> {
        self.map.lock().unwrap().unregister(start as usize).map(|_| ())
    }

    pub fn handle_out(&self, port: u16, bytes: u8, val: u32, ctx: &DispCtx) {
        let buf = val.to_le_bytes();
        let data = match bytes {
            1 => &buf[0..1],
            2 => &buf[0..2],
            4 => &buf[0..],
            _ => panic!(),
        };
        let handled = self.do_pio(port, |a, o, func| {
            let mut wo = WriteOp::from_buf(o as usize, data);
            func(a, RWOp::Write(&mut wo), ctx)
        });
        if !handled {
            slog::info!(ctx.log, "unhandled PIO";
                "op" => "out", "port" => port, "bytes" => bytes);
        }
<<<<<<< HEAD
        propolis::pio_out!(|| (port, bytes, val, handled as u8));
=======
        probes::pio_out!(|| (port, bytes, val, handled as u8));
>>>>>>> 38141ff7
    }

    pub fn handle_in(&self, port: u16, bytes: u8, ctx: &DispCtx) -> u32 {
        let mut buf = [0xffu8; 4];
        let mut data = match bytes {
            1 => &mut buf[0..1],
            2 => &mut buf[0..2],
            4 => &mut buf[0..],
            _ => panic!(),
        };
        let handled = self.do_pio(port, |a, o, func| {
            let mut ro = ReadOp::from_buf(o as usize, &mut data);
            func(a, RWOp::Read(&mut ro), ctx)
        });
        if !handled {
            slog::info!(ctx.log, "unhandled PIO";
                "op" => "in", "port" => port, "bytes" => bytes);
        }

        let val = LE::read_u32(&buf);
<<<<<<< HEAD
        propolis::pio_in!(|| (port, bytes, val, handled as u8));
=======
        probes::pio_in!(|| (port, bytes, val, handled as u8));
>>>>>>> 38141ff7

        val
    }

    fn do_pio<F>(&self, port: u16, f: F) -> bool
    where
        F: FnOnce(u16, u16, &Arc<PioFn>),
    {
        let map = self.map.lock().unwrap();
        if let Ok((start, _len, func)) = map.region_at(port as usize) {
            let func = Arc::clone(func);
            // unlock map before entering handler
            drop(map);
            f(start as u16, port - start as u16, &func);
            true
        } else {
            false
        }
    }
}<|MERGE_RESOLUTION|>--- conflicted
+++ resolved
@@ -3,7 +3,6 @@
 use crate::common::*;
 use crate::dispatch::DispCtx;
 use crate::util::aspace::ASpace;
-use crate::propolis;
 pub use crate::util::aspace::{Error, Result};
 
 use byteorder::{ByteOrder, LE};
@@ -54,11 +53,7 @@
             slog::info!(ctx.log, "unhandled PIO";
                 "op" => "out", "port" => port, "bytes" => bytes);
         }
-<<<<<<< HEAD
-        propolis::pio_out!(|| (port, bytes, val, handled as u8));
-=======
         probes::pio_out!(|| (port, bytes, val, handled as u8));
->>>>>>> 38141ff7
     }
 
     pub fn handle_in(&self, port: u16, bytes: u8, ctx: &DispCtx) -> u32 {
@@ -79,11 +74,7 @@
         }
 
         let val = LE::read_u32(&buf);
-<<<<<<< HEAD
-        propolis::pio_in!(|| (port, bytes, val, handled as u8));
-=======
         probes::pio_in!(|| (port, bytes, val, handled as u8));
->>>>>>> 38141ff7
 
         val
     }
