use std::ffi::c_void;
use std::sync::atomic::{AtomicBool, Ordering};
use std::sync::{Arc, Condvar, Mutex, MutexGuard, Weak};

use super::bits::*;
use super::probes;
use super::queue::VirtQueues;
use super::{VirtioDevice, VirtioIntr, VqChange, VqIntr};
use crate::common::*;
use crate::dispatch::DispCtx;
use crate::hw::pci;
use crate::intr_pins::IntrPin;
use crate::util::regmap::RegMap;
use crate::propolis;

use lazy_static::lazy_static;

const VIRTIO_VENDOR: u16 = 0x1af4;

const VIRTIO_MSI_NO_VECTOR: u16 = 0xffff;

bitflags! {
    #[derive(Default)]
    pub struct Status: u8 {
        const RESET = 0;
        const ACK = 1;
        const DRIVER = 2;
        const DRIVER_OK = 4;
        const FEATURES_OK = 8;
        const NEEDS_RESET = 64;
        const FAILED = 128;
    }
}

#[derive(Copy, Clone, Eq, PartialEq)]
enum IntrMode {
    IsrOnly,
    IsrLintr,
    Msi,
}

struct VirtioState {
    status: Status,
    queue_sel: u16,
    nego_feat: u32,
    intr_mode: IntrMode,
    intr_mode_updating: bool,
    msix_cfg_vec: u16,
    msix_queue_vec: Vec<u16>,
}
impl VirtioState {
    fn new(num_queues: u16) -> Self {
        let mut msix_queue_vec = Vec::with_capacity(num_queues as usize);
        msix_queue_vec
            .resize_with(num_queues as usize, || VIRTIO_MSI_NO_VECTOR);
        Self {
            status: Status::RESET,
            queue_sel: 0,
            nego_feat: 0,
            intr_mode: IntrMode::IsrOnly,
            intr_mode_updating: false,
            msix_cfg_vec: VIRTIO_MSI_NO_VECTOR,
            msix_queue_vec,
        }
    }
    fn reset(&mut self) {
        self.status = Status::RESET;
        self.queue_sel = 0;
        self.nego_feat = 0;
        self.msix_cfg_vec = VIRTIO_MSI_NO_VECTOR;
    }
    pub fn export(&self) -> migrate::VirtioStateV1 {
        migrate::VirtioStateV1 {
            status: self.status.bits(),
            queue_sel: self.queue_sel,
            nego_feat: self.nego_feat,
            msix_cfg_vec: self.msix_cfg_vec,
            msix_queue_vec: self.msix_queue_vec.clone(),
        }
    }
}

pub trait PciVirtio: VirtioDevice + Send + Sync + 'static {
    fn virtio_state(&self) -> &PciVirtioState;
    fn pci_state(&self) -> &pci::DeviceState;
}

impl<D: PciVirtio + Send + Sync + 'static> pci::Device for D {
    fn device_state(&self) -> &pci::DeviceState {
        self.pci_state()
    }
    fn bar_rw(&self, bar: pci::BarN, mut rwo: RWOp, ctx: &DispCtx) {
        let vs = self.virtio_state();

        assert_eq!(bar, pci::BarN::BAR0);
        let map = match vs.map_which.load(Ordering::SeqCst) {
            false => &vs.map_nomsix,
            true => &vs.map,
        };
        map.process(&mut rwo, |id, mut rwo| match id {
            VirtioTop::LegacyConfig => {
                LEGACY_REGS.process(&mut rwo, |id, rwo| match rwo {
                    RWOp::Read(ro) => vs.legacy_read(self, id, ro, ctx),
                    RWOp::Write(wo) => {
                        vs.legacy_write(self.pci_state(), self, id, wo, ctx)
                    }
                })
            }
            VirtioTop::DeviceConfig => self.cfg_rw(rwo),
        });
    }
    fn attach(&self) {
        let ps = self.pci_state();
        if let Some(pin) = ps.lintr_pin() {
            let vs = self.virtio_state();
            vs.isr_state.set_pin(pin);
        }
    }
    fn interrupt_mode_change(&self, mode: pci::IntrMode) {
        let vs = self.virtio_state();
        vs.set_intr_mode(
            self.pci_state(),
            match mode {
                pci::IntrMode::Disabled => IntrMode::IsrOnly,
                pci::IntrMode::INTxPin => IntrMode::IsrLintr,
                pci::IntrMode::Msix => IntrMode::Msi,
            },
        );

        // Make sure the correct legacy register map is used
        vs.map_which.store(mode == pci::IntrMode::Msix, Ordering::SeqCst);
    }
    fn msi_update(&self, info: pci::MsiUpdate, ctx: &DispCtx) {
        let vs = self.virtio_state();
        let mut state = vs.state.lock().unwrap();
        if state.intr_mode != IntrMode::Msi {
            return;
        }
        state =
            vs.state_cv.wait_while(state, |s| s.intr_mode_updating).unwrap();
        state.intr_mode_updating = true;

        for vq in vs.queues[..].iter() {
            let val = *state.msix_queue_vec.get(vq.id as usize).unwrap();

            // avoid deadlock while modify per-VQ interrupt config
            drop(state);

            match info {
                pci::MsiUpdate::MaskAll | pci::MsiUpdate::UnmaskAll
                    if val != VIRTIO_MSI_NO_VECTOR =>
                {
                    self.queue_change(vq, VqChange::IntrCfg, ctx);
                }
                pci::MsiUpdate::Modify(idx) if val == idx => {
                    self.queue_change(vq, VqChange::IntrCfg, ctx);
                }
                _ => {}
            }

            state = vs.state.lock().unwrap();
        }
        state.intr_mode_updating = false;
        vs.state_cv.notify_all();
    }
}

pub struct PciVirtioState {
    pub queues: VirtQueues,

    state: Mutex<VirtioState>,
    state_cv: Condvar,
    isr_state: Arc<IsrState>,

    /// Quick access to register map for MSIX (true) or non-MSIX (false)
    map_which: AtomicBool,

    map: RegMap<VirtioTop>,
    map_nomsix: RegMap<VirtioTop>,
}
impl PciVirtioState {
    pub(super) fn create(
        queues: VirtQueues,
        msix_count: Option<u16>,
        dev_id: u16,
        dev_class: u8,
        cfg_sz: usize,
    ) -> (Self, pci::DeviceState) {
        // The dev_id for the 9p transport is 0x1009, and the sub_device_id for
        // a virtio 9p serial device is 0x9 (in linux at least, see the
        // VIRTIO_ID_9P constant), so the dev_id - 0xfff does not work in this
        // special case :/.
        let sub_device_id = match dev_id {
            crate::hw::virtio::bits::VIRTIO_DEV_9P => 0x9,
            _ => dev_id - 0xfff,
        };
        let mut builder = pci::Builder::new(pci::Ident {
            vendor_id: VIRTIO_VENDOR,
            device_id: dev_id,
            sub_vendor_id: VIRTIO_VENDOR,
            sub_device_id,
            class: dev_class,
            ..Default::default()
        })
        .add_lintr();

        if let Some(count) = msix_count {
            builder = builder.add_cap_msix(pci::BarN::BAR1, count);
        }

        // XXX: properly size the legacy cfg BAR
        builder = builder.add_bar_io(pci::BarN::BAR0, 0x200);
        let pci_state = builder.finish();

        let layout = [
            (VirtioTop::LegacyConfig, LEGACY_REG_SZ),
            (VirtioTop::DeviceConfig, cfg_sz),
        ];
        let layout_nomsix = [
            (VirtioTop::LegacyConfig, LEGACY_REG_SZ_NO_MSIX),
            (VirtioTop::DeviceConfig, cfg_sz),
        ];

        let queue_count = queues.count().get();
        let this = Self {
            queues,

            state: Mutex::new(VirtioState::new(queue_count)),
            state_cv: Condvar::new(),
            isr_state: IsrState::new(),

            map: RegMap::create_packed_passthru(
                cfg_sz + LEGACY_REG_SZ,
                &layout,
            ),
            map_nomsix: RegMap::create_packed_passthru(
                cfg_sz + LEGACY_REG_SZ_NO_MSIX,
                &layout_nomsix,
            ),
            map_which: AtomicBool::new(false),
        };

        for queue in this.queues[..].iter() {
            queue.set_interrupt(IsrIntr::new(&this.isr_state));
        }

        (this, pci_state)
    }

    fn legacy_read(
        &self,
        dev: &dyn VirtioDevice,
        id: &LegacyReg,
        ro: &mut ReadOp,
        _ctx: &DispCtx,
    ) {
        match id {
            LegacyReg::FeatDevice => {
                ro.write_u32(self.features_supported(dev));
            }
            LegacyReg::FeatDriver => {
                let state = self.state.lock().unwrap();
                ro.write_u32(state.nego_feat);
            }
            LegacyReg::QueuePfn => {
                let state = self.state.lock().unwrap();
                if let Some(queue) = self.queues.get(state.queue_sel) {
                    let addr = queue.ctrl.lock().unwrap().gpa_desc.0;
                    ro.write_u32((addr >> PAGE_SHIFT) as u32);
                } else {
                    // bogus queue
                    ro.write_u32(0);
                }
            }
            LegacyReg::QueueSize => {
                ro.write_u16(self.queues.queue_size().get());
            }
            LegacyReg::QueueSelect => {
                let state = self.state.lock().unwrap();
                ro.write_u16(state.queue_sel);
            }
            LegacyReg::QueueNotify => {}
            LegacyReg::DeviceStatus => {
                let state = self.state.lock().unwrap();
                ro.write_u8(state.status.bits());
            }
            LegacyReg::IsrStatus => {
                // reading ISR Status clears it as well
                let isr = self.isr_state.read_clear();
                ro.write_u8(isr);
            }
            LegacyReg::MsixVectorConfig => {
                let state = self.state.lock().unwrap();
                ro.write_u16(state.msix_cfg_vec);
            }
            LegacyReg::MsixVectorQueue => {
                let state = self.state.lock().unwrap();
                let val = state
                    .msix_queue_vec
                    .get(state.queue_sel as usize)
                    .unwrap_or(&VIRTIO_MSI_NO_VECTOR);
                ro.write_u16(*val);
            }
        }
    }
    fn legacy_write(
        &self,
        pci_state: &pci::DeviceState,
        dev: &dyn VirtioDevice,
        id: &LegacyReg,
        wo: &mut WriteOp,
        ctx: &DispCtx,
    ) {
        match id {
            LegacyReg::FeatDriver => {
                let nego = wo.read_u32() & self.features_supported(dev);
                let mut state = self.state.lock().unwrap();
                state.nego_feat = nego;
                dev.set_features(nego);
            }
            LegacyReg::QueuePfn => {
                let mut state = self.state.lock().unwrap();
                let mut success = false;
                let pfn = wo.read_u32();
                if let Some(queue) = self.queues.get(state.queue_sel) {
                    success = queue.map_legacy((pfn as u64) << PAGE_SHIFT);
                    dev.queue_change(queue, VqChange::Address, ctx);
                }
                if !success {
                    // XXX: interrupt needed?
                    state.status |= Status::FAILED;
                }
            }
            LegacyReg::QueueSelect => {
                let mut state = self.state.lock().unwrap();
                state.queue_sel = wo.read_u16();
            }
            LegacyReg::QueueNotify => {
                self.queue_notify(dev, wo.read_u16(), ctx);
            }
            LegacyReg::DeviceStatus => {
                self.set_status(dev, wo.read_u8(), ctx);
            }
            LegacyReg::MsixVectorConfig => {
                let mut state = self.state.lock().unwrap();
                state.msix_cfg_vec = wo.read_u16();
            }
            LegacyReg::MsixVectorQueue => {
                let hdl = pci_state.msix_hdl().unwrap();
                let mut state = self.state.lock().unwrap();
                let sel = state.queue_sel as usize;
                if let Some(queue) = self.queues.get(state.queue_sel) {
                    let val = wo.read_u16();

                    if state.intr_mode != IntrMode::Msi {
                        // Store the vector information for later
                        state.msix_queue_vec[sel] = val;
                    } else {
                        state = self
                            .state_cv
                            .wait_while(state, |s| s.intr_mode_updating)
                            .unwrap();
                        state.intr_mode_updating = true;
                        state.msix_queue_vec[sel] = val;

                        // State lock cannot be held while updating queue
                        // interrupt handlers due to deadlock possibility.
                        drop(state);
                        queue.set_interrupt(MsiIntr::new(hdl, val));
                        state = self.state.lock().unwrap();

                        state.intr_mode_updating = false;
                        self.state_cv.notify_all();
                    }
                }
            }

            LegacyReg::FeatDevice
            | LegacyReg::QueueSize
            | LegacyReg::IsrStatus => {
                // Read-only regs
            }
        }
    }

    fn features_supported(&self, dev: &dyn VirtioDevice) -> u32 {
        dev.get_features() | VIRTIO_F_RING_INDIRECT_DESC as u32
    }
    fn set_status(&self, dev: &dyn VirtioDevice, status: u8, ctx: &DispCtx) {
        let mut state = self.state.lock().unwrap();
        let val = Status::from_bits_truncate(status);
        if val == Status::RESET && state.status != Status::RESET {
            self.virtio_reset(dev, state, ctx)
        } else {
            // XXX: better device status FSM
            state.status = val;
        }
    }
    fn queue_notify(&self, dev: &dyn VirtioDevice, queue: u16, ctx: &DispCtx) {
<<<<<<< HEAD
        propolis::virtio_vq_notify!(|| (
=======
        probes::virtio_vq_notify!(|| (
>>>>>>> 38141ff7
            dev as *const dyn VirtioDevice as *const c_void as u64,
            queue
        ));
        if let Some(vq) = self.queues.get(queue) {
            dev.queue_notify(vq, ctx);
        }
    }

    /// Reset the virtio portion of the device
    ///
    /// This leaves PCI state (such as configured BARs) unchanged
    fn virtio_reset(
        &self,
        dev: &dyn VirtioDevice,
        mut state: MutexGuard<VirtioState>,
        ctx: &DispCtx,
    ) {
        for queue in self.queues[..].iter() {
            queue.reset();
            dev.queue_change(queue, VqChange::Reset, ctx);
        }
        state.reset();
        let _ = self.isr_state.read_clear();
        VirtioDevice::reset(dev, ctx);
    }

    pub fn reset<D>(&self, dev: &D, ctx: &DispCtx)
    where
        D: pci::Device + PciVirtio,
    {
        let vs = dev.virtio_state();
        let ps = dev.pci_state();

        let state = vs.state.lock().unwrap();
        vs.virtio_reset(dev, state, ctx);
        ps.reset(dev);
    }

    fn set_intr_mode(&self, pci_state: &pci::DeviceState, new_mode: IntrMode) {
        let mut state = self.state.lock().unwrap();
        let old_mode = state.intr_mode;
        if new_mode == old_mode {
            return;
        }

        state =
            self.state_cv.wait_while(state, |s| s.intr_mode_updating).unwrap();

        state.intr_mode_updating = true;
        match old_mode {
            IntrMode::IsrLintr => {
                // When leaving lintr-pin mode, deassert anything on said pin
                self.isr_state.disable();
            }
            IntrMode::Msi => {
                // When leaving MSI mode, re-wire the Isr interrupt handling
                //
                // To avoid deadlock, the state lock must be dropped while
                // updating the interrupts handlers on queues.
                drop(state);
                for queue in self.queues[..].iter() {
                    queue.set_interrupt(IsrIntr::new(&self.isr_state));
                }
                state = self.state.lock().unwrap();
            }
            _ => {}
        }

        state.intr_mode = new_mode;
        match new_mode {
            IntrMode::IsrLintr => {
                self.isr_state.enable();
            }
            IntrMode::Msi => {
                let hdl = pci_state.msix_hdl().unwrap();
                for (idx, queue) in self.queues[..].iter().enumerate() {
                    let vec = *state.msix_queue_vec.get(idx).unwrap();

                    // State lock cannot be held while updating queue interrupt
                    // handlers due to deadlock possibility.
                    drop(state);
                    queue.set_interrupt(MsiIntr::new(hdl.clone(), vec));
                    state = self.state.lock().unwrap();
                }
            }
            _ => {}
        }
        state.intr_mode_updating = false;
        self.state_cv.notify_all();
    }
    pub fn export(
        &self,
        pci_state: &pci::DeviceState,
    ) -> migrate::PciVirtioStateV1 {
        let state = self.state.lock().unwrap();
        let isr_inner = self.isr_state.inner.lock().unwrap();
        let queues = self.queues[..].iter().map(|q| q.export()).collect();

        migrate::PciVirtioStateV1 {
            pci: pci_state.export(),
            state: state.export(),
            queues,
            isr: isr_inner.value != 0,
        }
    }
}

#[derive(Default)]
struct IsrInner {
    disabled: bool,
    value: u8,
    pin: Option<Arc<dyn IntrPin>>,
}
struct IsrState {
    inner: Mutex<IsrInner>,
}
impl IsrState {
    fn new() -> Arc<Self> {
        Arc::new(Self { inner: Mutex::new(IsrInner::default()) })
    }
    fn raise(&self) {
        let mut inner = self.inner.lock().unwrap();
        inner.value |= 1;
        if !inner.disabled {
            if let Some(pin) = inner.pin.as_ref() {
                pin.assert()
            }
        }
    }
    fn read_clear(&self) -> u8 {
        let mut inner = self.inner.lock().unwrap();
        let val = inner.value;
        if val != 0 {
            inner.value = 0;
            if let Some(pin) = inner.pin.as_ref() {
                pin.deassert();
            }
        }
        val
    }
    fn disable(&self) {
        let mut inner = self.inner.lock().unwrap();
        if !inner.disabled {
            if let Some(pin) = inner.pin.as_ref() {
                pin.deassert();
            }
            inner.disabled = true;
        }
    }
    fn enable(&self) {
        let mut inner = self.inner.lock().unwrap();
        if inner.disabled {
            if inner.value != 0 {
                if let Some(pin) = inner.pin.as_ref() {
                    pin.deassert();
                }
            }
            inner.disabled = false;
        }
    }
    fn set_pin(&self, pin: Arc<dyn IntrPin>) {
        let mut inner = self.inner.lock().unwrap();
        let old = inner.pin.replace(pin);
        // XXX: strict for now
        assert!(old.is_none());
    }
}

struct IsrIntr {
    state: Weak<IsrState>,
}
impl IsrIntr {
    fn new(state: &Arc<IsrState>) -> Box<Self> {
        Box::new(Self { state: Arc::downgrade(state) })
    }
}
impl VirtioIntr for IsrIntr {
    fn notify(&self, _ctx: &DispCtx) {
        if let Some(state) = Weak::upgrade(&self.state) {
            state.raise()
        }
    }
    fn read(&self) -> VqIntr {
        VqIntr::Pin
    }
}

struct MsiIntr {
    hdl: pci::MsixHdl,
    index: u16,
}
impl MsiIntr {
    fn new(hdl: pci::MsixHdl, index: u16) -> Box<Self> {
        Box::new(Self { hdl, index })
    }
}
impl VirtioIntr for MsiIntr {
    fn notify(&self, ctx: &DispCtx) {
        if self.index < self.hdl.count() {
            self.hdl.fire(self.index, ctx);
        }
    }
    fn read(&self) -> VqIntr {
        if self.index < self.hdl.count() {
            let data = self.hdl.read(self.index);
            VqIntr::Msi(data.addr, data.data, data.masked)
        } else {
            VqIntr::Pin
        }
    }
}

#[derive(Copy, Clone, Eq, PartialEq, Debug)]
enum VirtioTop {
    LegacyConfig,
    DeviceConfig,
}

const LEGACY_REG_SZ: usize = 0x18;
const LEGACY_REG_SZ_NO_MSIX: usize = 0x14;

#[derive(Copy, Clone, Eq, PartialEq, Debug)]
enum LegacyReg {
    FeatDevice,
    FeatDriver,
    QueuePfn,
    QueueSize,
    QueueSelect,
    QueueNotify,
    DeviceStatus,
    IsrStatus,
    MsixVectorConfig,
    MsixVectorQueue,
}
lazy_static! {
    static ref LEGACY_REGS: RegMap<LegacyReg> = {
        let layout = [
            (LegacyReg::FeatDevice, 4),
            (LegacyReg::FeatDriver, 4),
            (LegacyReg::QueuePfn, 4),
            (LegacyReg::QueueSize, 2),
            (LegacyReg::QueueSelect, 2),
            (LegacyReg::QueueNotify, 2),
            (LegacyReg::DeviceStatus, 1),
            (LegacyReg::IsrStatus, 1),
            (LegacyReg::MsixVectorConfig, 2),
            (LegacyReg::MsixVectorQueue, 2),
        ];
        RegMap::create_packed(LEGACY_REG_SZ, &layout, None)
    };
}

pub mod migrate {
    use crate::hw::pci::migrate::PciStateV1;
    use crate::hw::virtio::queue;
    use serde::Serialize;

    #[derive(Serialize)]
    pub struct VirtioStateV1 {
        pub status: u8,
        pub queue_sel: u16,
        pub nego_feat: u32,
        pub msix_cfg_vec: u16,
        pub msix_queue_vec: Vec<u16>,
    }

    #[derive(Serialize)]
    pub struct PciVirtioStateV1 {
        pub pci: PciStateV1,
        pub state: VirtioStateV1,
        pub queues: Vec<queue::migrate::VirtQueueV1>,
        pub isr: bool,
    }
}<|MERGE_RESOLUTION|>--- conflicted
+++ resolved
@@ -11,7 +11,6 @@
 use crate::hw::pci;
 use crate::intr_pins::IntrPin;
 use crate::util::regmap::RegMap;
-use crate::propolis;
 
 use lazy_static::lazy_static;
 
@@ -397,11 +396,7 @@
         }
     }
     fn queue_notify(&self, dev: &dyn VirtioDevice, queue: u16, ctx: &DispCtx) {
-<<<<<<< HEAD
-        propolis::virtio_vq_notify!(|| (
-=======
         probes::virtio_vq_notify!(|| (
->>>>>>> 38141ff7
             dev as *const dyn VirtioDevice as *const c_void as u64,
             queue
         ));
