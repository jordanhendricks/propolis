--- conflicted
+++ resolved
@@ -11,7 +11,6 @@
 use crate::common::*;
 use crate::dispatch::DispCtx;
 use crate::vmm::MemCtx;
-use crate::propolis;
 
 #[repr(C)]
 #[derive(Copy, Clone)]
@@ -207,11 +206,7 @@
         let mut count = 0;
         let mut len = 0;
         chain.idx = Some(id);
-<<<<<<< HEAD
-        propolis::virtio_vq_pop!(|| (self as *const VirtQueue as u64, id));
-=======
         probes::virtio_vq_pop!(|| (self as *const VirtQueue as u64, id));
->>>>>>> 38141ff7
 
         // non-indirect descriptor(s)
         while !flags.contains(DescFlag::INDIRECT) {
@@ -283,11 +278,7 @@
         let id = mem::replace(&mut chain.idx, None).unwrap();
         // XXX: for now, just go off of the write stats
         let len = chain.write_stat.bytes - chain.write_stat.bytes_remain;
-<<<<<<< HEAD
-        propolis::virtio_vq_push!(|| (self as *const VirtQueue as u64, id, len));
-=======
         probes::virtio_vq_push!(|| (self as *const VirtQueue as u64, id, len));
->>>>>>> 38141ff7
         used.write_used(id, len, self.size, mem);
         if !used.suppress_intr(mem) {
             if let Some(i) = used.interrupt.as_ref() {
