[package]
name = "propolis"
version = "0.1.0"
authors = ["Patrick Mooney <pmooney@oxide.computer>"]
license = "MPL-2.0"
edition = "2018"

# See more keys and their definitions at https://doc.rust-lang.org/cargo/reference/manifest.html

[dependencies]
libc = "0.2.103"
bitflags = "1.3"
bitstruct = "0.1"
byteorder = "1"
lazy_static = "1.4"
num_enum = "0.5"
thiserror = "1.0"
bhyve_api = { path = "../bhyve-api" }
dladm = { path = "../dladm" }
viona_api = { path = "../viona-api" }
<<<<<<< HEAD
usdt = { version = "0.1.19", default-features = false }
tokio = { version = "1", features = ["full"] }
futures = "0.3"
crucible = { git = "https://github.com/oxidecomputer/crucible", rev = "022cc62d", optional = true }
anyhow = "1"
slog = "2.7"
serde = { version = "1" }
p9ds = { path = "/home/ry/src/p9fs/lib" }
ispf = { git = "ssh://git@github.com/oxidecomputer/ispf" }
=======
usdt = { version = "0.2.1", default-features = false }
tokio = { version = "1", features = ["full"] }
futures = "0.3"
crucible = { git = "https://github.com/oxidecomputer/crucible", branch = "main", optional = true }
anyhow = "1"
slog = "2.7"
serde = { version = "1" }
serde_arrays = "0.1"
erased-serde = "0.3"
>>>>>>> 38141ff7

[dev-dependencies]
crossbeam-channel = "0.5"
tempfile = "3.2"
slog-term = "2.7"
slog-async = "2.7"
rand = "0.8"

[features]
default = ["dtrace-probes"]
dtrace-probes = ["usdt/asm"]<|MERGE_RESOLUTION|>--- conflicted
+++ resolved
@@ -18,17 +18,6 @@
 bhyve_api = { path = "../bhyve-api" }
 dladm = { path = "../dladm" }
 viona_api = { path = "../viona-api" }
-<<<<<<< HEAD
-usdt = { version = "0.1.19", default-features = false }
-tokio = { version = "1", features = ["full"] }
-futures = "0.3"
-crucible = { git = "https://github.com/oxidecomputer/crucible", rev = "022cc62d", optional = true }
-anyhow = "1"
-slog = "2.7"
-serde = { version = "1" }
-p9ds = { path = "/home/ry/src/p9fs/lib" }
-ispf = { git = "ssh://git@github.com/oxidecomputer/ispf" }
-=======
 usdt = { version = "0.2.1", default-features = false }
 tokio = { version = "1", features = ["full"] }
 futures = "0.3"
@@ -38,7 +27,8 @@
 serde = { version = "1" }
 serde_arrays = "0.1"
 erased-serde = "0.3"
->>>>>>> 38141ff7
+p9ds = { path = "/home/ry/src/p9fs/lib" }
+ispf = { git = "ssh://git@github.com/oxidecomputer/ispf" }
 
 [dev-dependencies]
 crossbeam-channel = "0.5"
